'use strict';

const BbPromise = require('bluebird');
const _ = require('lodash');
const path = require('path');
const fse = require('fs-extra');
const isBuiltinModule = require('is-builtin-module');

const Packagers = require('./packagers');

function rebaseFileReferences(pathToPackageRoot, moduleVersion) {
  if (/^file:[^/]{2}/.test(moduleVersion)) {
    const filePath = _.replace(moduleVersion, /^file:/, '');
    return _.replace(`file:${pathToPackageRoot}/${filePath}`, /\\/g, '/');
  }

  return moduleVersion;
}

/**
 * Add the given modules to a package json's dependencies.
 */
function addModulesToPackageJson(externalModules, packageJson, pathToPackageRoot) {
  _.forEach(externalModules, externalModule => {
    const splitModule = _.split(externalModule, '@');
    // If we have a scoped module we have to re-add the @
    if (_.startsWith(externalModule, '@')) {
      splitModule.splice(0, 1);
      splitModule[0] = '@' + splitModule[0];
    }
    let moduleVersion = _.join(_.tail(splitModule), '@');
    // We have to rebase file references to the target package.json
    moduleVersion = rebaseFileReferences(pathToPackageRoot, moduleVersion);
    packageJson.dependencies = packageJson.dependencies || {};
    packageJson.dependencies[_.first(splitModule)] = moduleVersion;
  });
}

/**
 * Remove a given list of excluded modules from a module list
 * @this - The active plugin instance
 */
function removeExcludedModules(modules, packageForceExcludes, log) {
  const excludedModules = _.remove(modules, externalModule => {
    const splitModule = _.split(externalModule, '@');
    // If we have a scoped module we have to re-add the @
    if (_.startsWith(externalModule, '@')) {
      splitModule.splice(0, 1);
      splitModule[0] = '@' + splitModule[0];
    }
    const moduleName = _.first(splitModule);
    return _.includes(packageForceExcludes, moduleName);
  });

  if (log && !_.isEmpty(excludedModules)) {
    this.serverless.cli.log(`Excluding external modules: ${_.join(excludedModules, ', ')}`);
  }
}

/**
 * Resolve the needed versions of production depenencies for external modules.
 * @this - The active plugin instance
 */
function getProdModules(externalModules, packagePath, dependencyGraph) {
  const packageJsonPath = path.join(process.cwd(), packagePath);
  const packageJson = require(packageJsonPath);
  const prodModules = [];

  // only process the module stated in dependencies section
  if (!packageJson.dependencies) {
    return [];
  }

  // Get versions of all transient modules
  _.forEach(externalModules, module => {
    let moduleVersion = packageJson.dependencies[module.external];

    if (moduleVersion) {
      prodModules.push(`${module.external}@${moduleVersion}`);

      // Check if the module has any peer dependencies and include them too
      try {
        const modulePackagePath = path.join(
          path.dirname(path.join(process.cwd(), packagePath)),
          'node_modules',
          module.external,
          'package.json'
        );
        const peerDependencies = require(modulePackagePath).peerDependencies;
        if (!_.isEmpty(peerDependencies)) {
          this.options.verbose && this.serverless.cli.log(`Adding explicit peers for dependency ${module.external}`);
          const peerModules = getProdModules.call(this, _.map(peerDependencies, (value, key) => ({ external: key })), packagePath, dependencyGraph);
          Array.prototype.push.apply(prodModules, peerModules);
        }
      } catch (e) {
        this.serverless.cli.log(`WARNING: Could not check for peer dependencies of ${module.external}`);
      }
    } else if (!packageJson.devDependencies || !packageJson.devDependencies[module.external]) {
      // Add transient dependencies if they appear not in the service's dev dependencies
      const originInfo = _.get(dependencyGraph, 'dependencies', {})[module.origin] || {};
      moduleVersion = _.get(_.get(originInfo, 'dependencies', {})[module.external], 'version');
      if (!moduleVersion) {
        this.serverless.cli.log(`WARNING: Could not determine version of module ${module.external}`);
      }
      prodModules.push(moduleVersion ? `${module.external}@${moduleVersion}` : module.external);
    }
  });

  return prodModules;
}

function getExternalModuleName(module) {
  const path = /^external "(.*)"$/.exec(module.identifier())[1];
  const pathComponents = path.split('/');
  const main = pathComponents[0];

  // this is a package within a namespace
  if (main.charAt(0) == '@') {
    return `${main}/${pathComponents[1]}`;
  }

  return main;
}

function isExternalModule(module) {
  return _.startsWith(module.identifier(), 'external ') && !isBuiltinModule(getExternalModuleName(module));
}

/**
 * Find the original module that required the transient dependency. Returns
 * undefined if the module is a first level dependency.
 * @param {Object} issuer - Module issuer
 */
function findExternalOrigin(issuer) {
  if (!_.isNil(issuer) && _.startsWith(issuer.rawRequest, './')) {
    return findExternalOrigin(issuer.issuer);
  }
  return issuer;
}

function getExternalModules(stats) {
  const externals = new Set();

  _.forEach(stats.compilation.chunks, chunk => {
    // Explore each module within the chunk (built inputs):
    chunk.forEachModule(module => {
      if (isExternalModule(module)) {
        externals.add({
          origin: _.get(findExternalOrigin(module.issuer), 'rawRequest'),
          external: getExternalModuleName(module)
        });
      }
    });
  });

  return Array.from(externals);
}

module.exports = {
  /**
   * We need a performant algorithm to install the packages for each single
   * function (in case we package individually).
   * (1) We fetch ALL packages needed by ALL functions in a first step
   * and use this as a base npm checkout. The checkout will be done to a
   * separate temporary directory with a package.json that contains everything.
   * (2) For each single compile we copy the whole node_modules to the compile
   * directory and create a (function) compile specific package.json and store
   * it in the compile directory. Now we start npm again there, and npm will just
   * remove the superfluous packages and optimize the remaining dependencies.
   * This will utilize the npm cache at its best and give us the needed results
   * and performance.
   */
  packExternalModules() {

    const stats = this.compileStats;

    const includes = (
      this.serverless.service.custom &&
      this.serverless.service.custom.webpackIncludeModules
    );

    if (!includes) {
      return BbPromise.resolve();
    }

    // Read plugin configuration
    const packageForceIncludes = _.get(includes, 'forceInclude', []);
    const packageForceExcludes = _.get(includes, 'forceExclude', []);
    const packagePath = includes.packagePath || './package.json';
    const packageJsonPath = path.join(process.cwd(), packagePath);

<<<<<<< HEAD
    this.options.verbose && this.serverless.cli.log(`Fetch dependency graph from ${packageJsonPath}`);
    // Get first level dependency graph
    const command = 'npm ls -prod -json -depth=1';  // Only prod dependencies

    const ignoredNpmErrors = [
      { npmError: 'extraneous', log: false },
      { npmError: 'missing', log: false },
      { npmError: 'peer dep missing', log: true },
    ];

    return BbPromise.fromCallback(cb => {
      childProcess.exec(command, {
        cwd: path.dirname(packageJsonPath),
        maxBuffer: this.serverless.service.custom.packExternalModulesMaxBuffer || 200 * 1024,
        encoding: 'utf8'
      }, (err, stdout, stderr) => {
        if (err) {
          // Only exit with an error if we have critical npm errors for 2nd level inside
          const errors = _.split(stderr, '\n');
          const failed = _.reduce(errors, (failed, error) => {
            if (failed) {
              return true;
            }
            return !_.isEmpty(error) && !_.some(ignoredNpmErrors, ignoredError => _.startsWith(error, `npm ERR! ${ignoredError.npmError}`));
          }, false);

          if (failed) {
            return cb(err);
          }
        }
        return cb(null, stdout);
      });
    })
    .then(depJson => BbPromise.try(() => JSON.parse(depJson)))
    .then(dependencyGraph => {
      const problems = _.get(dependencyGraph, 'problems', []);
      if (this.options.verbose && !_.isEmpty(problems)) {
        this.serverless.cli.log(`Ignoring ${_.size(problems)} NPM errors:`);
        _.forEach(problems, problem => {
          this.serverless.cli.log(`=> ${problem}`);
        });
      }

      // (1) Generate dependency composition
      const compositeModules = _.uniq(_.flatMap(stats.stats, compileStats => {
        const externalModules = _.concat(
          getExternalModules.call(this, compileStats),
          _.map(packageForceIncludes, whitelistedPackage => ({ external: whitelistedPackage }))
        );
        return getProdModules.call(this, externalModules, packagePath, dependencyGraph);
      }));
      removeExcludedModules.call(this, compositeModules, packageForceExcludes, true);

      if (_.isEmpty(compositeModules)) {
        // The compiled code does not reference any external modules at all
        this.serverless.cli.log('No external modules needed');
        return BbPromise.resolve();
      }

      // (1.a) Install all needed modules
      const compositeModulePath = path.join(this.webpackOutputPath, 'dependencies');
      const compositePackageJson = path.join(compositeModulePath, 'package.json');

      // (1.a.1) Create a package.json
      const compositePackage = {
        name: this.serverless.service.service,
        version: '1.0.0',
        description: `Packaged externals for ${this.serverless.service.service}`,
        private: true
      };
      const relPath = path.relative(compositeModulePath, path.dirname(packageJsonPath));
      addModulesToPackageJson(compositeModules, compositePackage, relPath);
      this.serverless.utils.writeFileSync(compositePackageJson, JSON.stringify(compositePackage, null, 2));

      // (1.a.2) Copy package-lock.json if it exists, to prevent unwanted upgrades
      const packageLockPath = path.join(path.dirname(packageJsonPath), 'package-lock.json');
      return BbPromise.fromCallback(cb => fse.pathExists(packageLockPath, cb))
      .then(exists => {
        if (exists) {
          this.serverless.cli.log('Package lock found - Using locked versions');
          try {
            const packageLockJson = this.serverless.utils.readFileSync(packageLockPath);
            /**
             * We should not be modifying 'package-lock.json'
             * because this file should be treat as internal to npm.
             *
             * Rebase package-lock is a temporary workaround and must be
             * removed as soon as https://github.com/npm/npm/issues/19183 gets fixed.
             */
            rebasePackageLock(relPath, packageLockJson);

            this.serverless.utils.writeFileSync(path.join(compositeModulePath, 'package-lock.json'), JSON.stringify(packageLockJson, null, 2));
          } catch(err) {
            this.serverless.cli.log(`Warning: Could not read lock file: ${err.message}`);
          }
=======
    // Determine and create packager
    return BbPromise.try(() => Packagers.get.call(this, 'npm'))
    .then(packager => {
      // Get first level dependency graph
      this.options.verbose && this.serverless.cli.log(`Fetch dependency graph from ${packageJsonPath}`);
      const maxExecBufferSize = this.serverless.service.custom.packExternalModulesMaxBuffer || 200 * 1024;

      return packager.getProdDependencies(path.dirname(packageJsonPath), 1, maxExecBufferSize)
      .then(dependencyGraph => {
        const problems = _.get(dependencyGraph, 'problems', []);
        if (this.options.verbose && !_.isEmpty(problems)) {
          this.serverless.cli.log(`Ignoring ${_.size(problems)} NPM errors:`);
          _.forEach(problems, problem => {
            this.serverless.cli.log(`=> ${problem}`);
          });
>>>>>>> 5a545831
        }
  
        // (1) Generate dependency composition
        const compositeModules = _.uniq(_.flatMap(stats.stats, compileStats => {
          const externalModules = _.concat(
            getExternalModules.call(this, compileStats),
            _.map(packageForceIncludes, whitelistedPackage => ({ external: whitelistedPackage }))
          );
          return getProdModules.call(this, externalModules, packagePath, dependencyGraph);
        }));
        removeExcludedModules.call(this, compositeModules, packageForceExcludes, true);
  
        if (_.isEmpty(compositeModules)) {
          // The compiled code does not reference any external modules at all
          this.serverless.cli.log('No external modules needed');
          return BbPromise.resolve();
        }
  
        // (1.a) Install all needed modules
        const compositeModulePath = path.join(this.webpackOutputPath, 'dependencies');
        const compositePackageJson = path.join(compositeModulePath, 'package.json');
  
        // (1.a.1) Create a package.json
        const compositePackage = {
          name: this.serverless.service.service,
          version: '1.0.0',
          description: `Packaged externals for ${this.serverless.service.service}`,
          private: true
        };
        const relPath = path.relative(compositeModulePath, path.dirname(packageJsonPath));
        addModulesToPackageJson(compositeModules, compositePackage, relPath);
        this.serverless.utils.writeFileSync(compositePackageJson, JSON.stringify(compositePackage, null, 2));
  
        // (1.a.2) Copy package-lock.json if it exists, to prevent unwanted upgrades
        const packageLockPath = path.join(path.dirname(packageJsonPath), packager.lockfileName);
        return BbPromise.fromCallback(cb => fse.pathExists(packageLockPath, cb))
        .then(exists => {
          if (exists) {
            this.serverless.cli.log('Package lock found - Using locked versions');
            try {
              const packageLockJson = this.serverless.utils.readFileSync(packageLockPath);
              /**
               * We should not be modifying 'package-lock.json'
               * because this file should be treat as internal to npm.
               * 
               * Rebase package-lock is a temporary workaround and must be
               * removed as soon as https://github.com/npm/npm/issues/19183 gets fixed.
               */
              packager.rebaseLockfile(relPath, packageLockJson);
  
              this.serverless.utils.writeFileSync(path.join(compositeModulePath, packager.lockfileName), JSON.stringify(packageLockJson, null, 2));
            } catch(err) {
              this.serverless.cli.log(`Warning: Could not read lock file: ${err.message}`);
            }
          }
          return BbPromise.resolve();
        })
        .then(() => {
          const start = _.now();
          this.serverless.cli.log('Packing external modules: ' + compositeModules.join(', '));
          return packager.install(compositeModulePath, maxExecBufferSize)
          .then(() => this.options.verbose && this.serverless.cli.log(`Package took [${_.now() - start} ms]`))
          .return(stats.stats);
        })
        .mapSeries(compileStats => {
          const modulePath = compileStats.compilation.compiler.outputPath;
  
          // Create package.json
          const modulePackageJson = path.join(modulePath, 'package.json');
          const modulePackage = {
            dependencies: {}
          };
          const prodModules = getProdModules.call(this,
            _.concat(
              getExternalModules.call(this, compileStats),
              _.map(packageForceIncludes, whitelistedPackage => ({ external: whitelistedPackage }))
            ), packagePath, dependencyGraph);
          removeExcludedModules.call(this, prodModules, packageForceExcludes);
          const relPath = path.relative(modulePath, path.dirname(packageJsonPath));
          addModulesToPackageJson(prodModules, modulePackage, relPath);
          this.serverless.utils.writeFileSync(modulePackageJson, JSON.stringify(modulePackage, null, 2));
  
          // GOOGLE: Copy modules only if not google-cloud-functions
          //         GCF Auto installs the package json
          if (_.get(this.serverless, 'service.provider.name') === 'google') {
            return BbPromise.resolve();
          }
  
          const startCopy = _.now();
          return BbPromise.fromCallback(callback => fse.copy(path.join(compositeModulePath, 'node_modules'), path.join(modulePath, 'node_modules'), callback))
          .tap(() => this.options.verbose && this.serverless.cli.log(`Copy modules: ${modulePath} [${_.now() - startCopy} ms]`))
          .then(() => {
            // Prune extraneous packages - removes not needed ones
            const startPrune = _.now();
            return packager.prune(modulePath, maxExecBufferSize)
            .tap(() => this.options.verbose && this.serverless.cli.log(`Prune: ${modulePath} [${_.now() - startPrune} ms]`));
          });
        })
        .return();
      });
    });
  }
};<|MERGE_RESOLUTION|>--- conflicted
+++ resolved
@@ -189,103 +189,6 @@
     const packagePath = includes.packagePath || './package.json';
     const packageJsonPath = path.join(process.cwd(), packagePath);
 
-<<<<<<< HEAD
-    this.options.verbose && this.serverless.cli.log(`Fetch dependency graph from ${packageJsonPath}`);
-    // Get first level dependency graph
-    const command = 'npm ls -prod -json -depth=1';  // Only prod dependencies
-
-    const ignoredNpmErrors = [
-      { npmError: 'extraneous', log: false },
-      { npmError: 'missing', log: false },
-      { npmError: 'peer dep missing', log: true },
-    ];
-
-    return BbPromise.fromCallback(cb => {
-      childProcess.exec(command, {
-        cwd: path.dirname(packageJsonPath),
-        maxBuffer: this.serverless.service.custom.packExternalModulesMaxBuffer || 200 * 1024,
-        encoding: 'utf8'
-      }, (err, stdout, stderr) => {
-        if (err) {
-          // Only exit with an error if we have critical npm errors for 2nd level inside
-          const errors = _.split(stderr, '\n');
-          const failed = _.reduce(errors, (failed, error) => {
-            if (failed) {
-              return true;
-            }
-            return !_.isEmpty(error) && !_.some(ignoredNpmErrors, ignoredError => _.startsWith(error, `npm ERR! ${ignoredError.npmError}`));
-          }, false);
-
-          if (failed) {
-            return cb(err);
-          }
-        }
-        return cb(null, stdout);
-      });
-    })
-    .then(depJson => BbPromise.try(() => JSON.parse(depJson)))
-    .then(dependencyGraph => {
-      const problems = _.get(dependencyGraph, 'problems', []);
-      if (this.options.verbose && !_.isEmpty(problems)) {
-        this.serverless.cli.log(`Ignoring ${_.size(problems)} NPM errors:`);
-        _.forEach(problems, problem => {
-          this.serverless.cli.log(`=> ${problem}`);
-        });
-      }
-
-      // (1) Generate dependency composition
-      const compositeModules = _.uniq(_.flatMap(stats.stats, compileStats => {
-        const externalModules = _.concat(
-          getExternalModules.call(this, compileStats),
-          _.map(packageForceIncludes, whitelistedPackage => ({ external: whitelistedPackage }))
-        );
-        return getProdModules.call(this, externalModules, packagePath, dependencyGraph);
-      }));
-      removeExcludedModules.call(this, compositeModules, packageForceExcludes, true);
-
-      if (_.isEmpty(compositeModules)) {
-        // The compiled code does not reference any external modules at all
-        this.serverless.cli.log('No external modules needed');
-        return BbPromise.resolve();
-      }
-
-      // (1.a) Install all needed modules
-      const compositeModulePath = path.join(this.webpackOutputPath, 'dependencies');
-      const compositePackageJson = path.join(compositeModulePath, 'package.json');
-
-      // (1.a.1) Create a package.json
-      const compositePackage = {
-        name: this.serverless.service.service,
-        version: '1.0.0',
-        description: `Packaged externals for ${this.serverless.service.service}`,
-        private: true
-      };
-      const relPath = path.relative(compositeModulePath, path.dirname(packageJsonPath));
-      addModulesToPackageJson(compositeModules, compositePackage, relPath);
-      this.serverless.utils.writeFileSync(compositePackageJson, JSON.stringify(compositePackage, null, 2));
-
-      // (1.a.2) Copy package-lock.json if it exists, to prevent unwanted upgrades
-      const packageLockPath = path.join(path.dirname(packageJsonPath), 'package-lock.json');
-      return BbPromise.fromCallback(cb => fse.pathExists(packageLockPath, cb))
-      .then(exists => {
-        if (exists) {
-          this.serverless.cli.log('Package lock found - Using locked versions');
-          try {
-            const packageLockJson = this.serverless.utils.readFileSync(packageLockPath);
-            /**
-             * We should not be modifying 'package-lock.json'
-             * because this file should be treat as internal to npm.
-             *
-             * Rebase package-lock is a temporary workaround and must be
-             * removed as soon as https://github.com/npm/npm/issues/19183 gets fixed.
-             */
-            rebasePackageLock(relPath, packageLockJson);
-
-            this.serverless.utils.writeFileSync(path.join(compositeModulePath, 'package-lock.json'), JSON.stringify(packageLockJson, null, 2));
-          } catch(err) {
-            this.serverless.cli.log(`Warning: Could not read lock file: ${err.message}`);
-          }
-=======
     // Determine and create packager
     return BbPromise.try(() => Packagers.get.call(this, 'npm'))
     .then(packager => {
@@ -301,7 +204,6 @@
           _.forEach(problems, problem => {
             this.serverless.cli.log(`=> ${problem}`);
           });
->>>>>>> 5a545831
         }
   
         // (1) Generate dependency composition
