--- conflicted
+++ resolved
@@ -66,10 +66,6 @@
     "sinon-chai": "^2.14.0"
   },
   "peerDependencies": {
-<<<<<<< HEAD
     "webpack": ">= 3.0.0 < 5"
-=======
-    "webpack": "<4"
->>>>>>> 5a545831
   }
 }